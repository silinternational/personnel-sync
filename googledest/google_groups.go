--- conflicted
+++ resolved
@@ -120,14 +120,9 @@
 	return members, nil
 }
 
-<<<<<<< HEAD
-func (g *GoogleGroups) ApplyChangeSet(changes personnel_sync.ChangeSet, eventLog chan<- personnel_sync.EventLogItem) personnel_sync.ChangeResults {
-=======
 func (g *GoogleGroups) ApplyChangeSet(
 	changes personnel_sync.ChangeSet,
-	eventLog chan personnel_sync.EventLogItem,
-) personnel_sync.ChangeResults {
->>>>>>> 3173c6ac
+	eventLog chan<- personnel_sync.EventLogItem) personnel_sync.ChangeResults {
 
 	var results personnel_sync.ChangeResults
 	var wg sync.WaitGroup
@@ -180,16 +175,12 @@
 	return results
 }
 
-<<<<<<< HEAD
-func (g *GoogleGroups) addMember(email, role string, counter *uint64, wg *sync.WaitGroup, eventLog chan<- personnel_sync.EventLogItem) {
-=======
 func (g *GoogleGroups) addMember(
 	email, role string,
 	counter *uint64,
 	wg *sync.WaitGroup,
-	eventLog chan personnel_sync.EventLogItem) {
-
->>>>>>> 3173c6ac
+	eventLog chan<- personnel_sync.EventLogItem) {
+
 	defer wg.Done()
 
 	newMember := admin.Member{
@@ -213,16 +204,12 @@
 	atomic.AddUint64(counter, 1)
 }
 
-<<<<<<< HEAD
-func (g *GoogleGroups) removeMember(email string, counter *uint64, wg *sync.WaitGroup, eventLog chan<- personnel_sync.EventLogItem) {
-=======
 func (g *GoogleGroups) removeMember(
 	email string,
 	counter *uint64,
 	wg *sync.WaitGroup,
-	eventLog chan personnel_sync.EventLogItem) {
-
->>>>>>> 3173c6ac
+	eventLog chan<- personnel_sync.EventLogItem) {
+
 	defer wg.Done()
 
 	err := g.AdminService.Members.Delete(g.GroupSyncSet.GroupEmail, email).Do()
