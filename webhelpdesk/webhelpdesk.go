package webhelpdesk

import (
	"crypto/tls"
	"encoding/json"
	"fmt"
	"io/ioutil"
	"log"
	"net/http"
	"strconv"
	"strings"
	"sync"
	"sync/atomic"

	personnel_sync "github.com/silinternational/personnel-sync"
)

const DefaultBatchSizePerMinute = 50
const DefaultListClientsPageLimit = 100
const ClientsAPIPath = "/ra/Clients"

// In WebHelpDesk the basic user is called a "Client", so this is not an API Client
type User struct {
	ID        int    `json:"id,omitempty"`
	FirstName string `json:"firstName"`
	LastName  string `json:"lastName"`
	Email     string `json:"email"`
	Username  string `json:"username"`
}

type WebHelpDesk struct {
	URL                  string
	Username             string
	Password             string
	ListClientsPageLimit int
	BatchSizePerMinute   int
}

func NewWebHelpDeskDesination(destinationConfig personnel_sync.DestinationConfig) (personnel_sync.Destination, error) {
	var webHelpDesk WebHelpDesk

	err := json.Unmarshal(destinationConfig.ExtraJSON, &webHelpDesk)
	if err != nil {
		return &webHelpDesk, err
	}

	// Set defaults for batch size per minute and page limit if not provided in ExtraJSON
	if webHelpDesk.BatchSizePerMinute <= 0 {
		webHelpDesk.BatchSizePerMinute = DefaultBatchSizePerMinute
	}

	if webHelpDesk.ListClientsPageLimit == 0 {
		webHelpDesk.ListClientsPageLimit = DefaultListClientsPageLimit
	}

	return &webHelpDesk, nil
}

func (w *WebHelpDesk) ForSet(syncSetJson json.RawMessage) error {
	// unused in WebHelpDesk
	return nil
}

func (w *WebHelpDesk) ListUsers() ([]personnel_sync.Person, error) {
	var allClients []User
	page := 1

	for {
		additionalParams := map[string]string{
			"limit": fmt.Sprintf("%v", w.ListClientsPageLimit),
			"page":  fmt.Sprintf("%v", page),
		}

		listUsersResp, err := w.makeHttpRequest(ClientsAPIPath, "GET", "", additionalParams)
		if err != nil {
			return []personnel_sync.Person{}, err
		}

		var whdClients []User
		err = json.Unmarshal(listUsersResp, &whdClients)
		if err != nil {
			return []personnel_sync.Person{}, err
		}

		// Append the new users to the master list of users
		allClients = append(allClients, whdClients...)

		// If this batch of users is fewer than the normal number returned per page, we're done
		if len(whdClients) < w.ListClientsPageLimit {
			break
		}

		page++
	}

	var users []personnel_sync.Person
	for _, nextClient := range allClients {
		users = append(users, personnel_sync.Person{
			CompareValue: nextClient.Email,
			Attributes: map[string]string{
				"id":        strconv.Itoa(nextClient.ID),
				"email":     nextClient.Email,
				"firstName": nextClient.FirstName,
				"lastName":  nextClient.LastName,
				"username":  nextClient.Username,
			},
		})
	}

	return users, nil
}

<<<<<<< HEAD
func (w *WebHelpDesk) ApplyChangeSet(changes personnel_sync.ChangeSet, eventLog chan<- personnel_sync.EventLogItem) personnel_sync.ChangeResults {
=======
func (w *WebHelpDesk) ApplyChangeSet(
	changes personnel_sync.ChangeSet,
	eventLog chan personnel_sync.EventLogItem,
) personnel_sync.ChangeResults {

>>>>>>> 3173c6ac
	var results personnel_sync.ChangeResults
	var wg sync.WaitGroup

	// One minute per batch
	batchTimer := personnel_sync.NewBatchTimer(w.BatchSizePerMinute, int(60))

	for _, cp := range changes.Create {
		wg.Add(1)
		go w.CreateUser(cp, &results.Created, &wg, eventLog)
		batchTimer.WaitOnBatch()
	}

	for _, dp := range changes.Update {
		wg.Add(1)
		go w.UpdateUser(dp, &results.Updated, &wg, eventLog)
		batchTimer.WaitOnBatch()
	}

	// WHD API does not support deactivating or deleting users

	wg.Wait()

	return results
}

<<<<<<< HEAD
func (w *WebHelpDesk) CreateUser(person personnel_sync.Person, counter *uint64, wg *sync.WaitGroup, eventLog chan<- personnel_sync.EventLogItem) {
=======
func (w *WebHelpDesk) CreateUser(
	person personnel_sync.Person,
	counter *uint64,
	wg *sync.WaitGroup,
	eventLog chan personnel_sync.EventLogItem,
) {
>>>>>>> 3173c6ac
	defer wg.Done()

	newClient, err := getWebHelpDeskClientFromPerson(person)
	if err != nil {
		eventLog <- personnel_sync.EventLogItem{
			Event:   "error",
			Message: fmt.Sprintf("unable to create user, unable to convert string to int, error: %s", err.Error())}
		return
	}

	jsonBody, err := json.Marshal(newClient)
	if err != nil {
		eventLog <- personnel_sync.EventLogItem{
			Event:   "error",
			Message: fmt.Sprintf("unable to create user, unable to marshal json, error: %s", err.Error())}
		return
	}

	_, err = w.makeHttpRequest(ClientsAPIPath, http.MethodPost, string(jsonBody), map[string]string{})
	if err != nil {
		eventLog <- personnel_sync.EventLogItem{
			Event:   "error",
			Message: fmt.Sprintf("unable to create user, error calling api, error: %s", err.Error())}
		return
	}

	eventLog <- personnel_sync.EventLogItem{
		Event:   "CreateUser",
		Message: person.CompareValue,
	}

	atomic.AddUint64(counter, 1)
}

<<<<<<< HEAD
func (w *WebHelpDesk) UpdateUser(person personnel_sync.Person, counter *uint64, wg *sync.WaitGroup, eventLog chan<- personnel_sync.EventLogItem) {
=======
func (w *WebHelpDesk) UpdateUser(
	person personnel_sync.Person,
	counter *uint64,
	wg *sync.WaitGroup,
	eventLog chan personnel_sync.EventLogItem,
) {
>>>>>>> 3173c6ac
	defer wg.Done()

	newClient, err := getWebHelpDeskClientFromPerson(person)
	if err != nil {
		eventLog <- personnel_sync.EventLogItem{
			Event:   "error",
			Message: fmt.Sprintf("unable to update user, unable to convert string to int, error: %s", err.Error())}
		return
	}

	jsonBody, err := json.Marshal(newClient)
	if err != nil {
		eventLog <- personnel_sync.EventLogItem{
			Event:   "error",
			Message: fmt.Sprintf("unable to update user, unable to marshal json, error: %s", err.Error())}
		return
	}

	_, err = w.makeHttpRequest(ClientsAPIPath, http.MethodPut, string(jsonBody), map[string]string{})
	if err != nil {
		eventLog <- personnel_sync.EventLogItem{
			Event:   "error",
			Message: fmt.Sprintf("unable to update user, error calling api, error: %s", err.Error())}
		return
	}

	eventLog <- personnel_sync.EventLogItem{
		Event:   "UpdateUser",
		Message: person.CompareValue,
	}

	atomic.AddUint64(counter, 1)
}

func (w *WebHelpDesk) makeHttpRequest(path, method, body string, additionalQueryParams map[string]string) ([]byte, error) {
	// Create client and request
	tr := &http.Transport{
		TLSClientConfig: &tls.Config{InsecureSkipVerify: true},
	}
	client := http.Client{Transport: tr}
	req, err := http.NewRequest(method, w.URL+path, strings.NewReader(body))
	if err != nil {
		return []byte{}, err
	}

	// Add authentication query string parameters
	q := req.URL.Query()
	q.Add("username", w.Username)
	q.Add("apiKey", w.Password)
	for key, value := range additionalQueryParams {
		q.Add(key, value)
	}
	req.URL.RawQuery = q.Encode()

	// do request
	resp, err := client.Do(req)
	if err != nil {
		log.Println(err)
		return []byte{}, err
	}

	return ioutil.ReadAll(resp.Body)
}

func getWebHelpDeskClientFromPerson(person personnel_sync.Person) (User, error) {
	newClient := User{
		FirstName: person.Attributes["firstName"],
		LastName:  person.Attributes["lastName"],
		Username:  person.Attributes["username"],
		Email:     person.Attributes["email"],
	}

	// if id attribute isn't present, default to a zero
	_, ok := person.Attributes["id"]
	if ok {
		intId, err := strconv.Atoi(person.Attributes["id"])
		if err != nil {
			return User{}, err
		}
		newClient.ID = intId
	}

	return newClient, nil
}<|MERGE_RESOLUTION|>--- conflicted
+++ resolved
@@ -110,15 +110,10 @@
 	return users, nil
 }
 
-<<<<<<< HEAD
-func (w *WebHelpDesk) ApplyChangeSet(changes personnel_sync.ChangeSet, eventLog chan<- personnel_sync.EventLogItem) personnel_sync.ChangeResults {
-=======
 func (w *WebHelpDesk) ApplyChangeSet(
 	changes personnel_sync.ChangeSet,
-	eventLog chan personnel_sync.EventLogItem,
-) personnel_sync.ChangeResults {
-
->>>>>>> 3173c6ac
+	eventLog chan<- personnel_sync.EventLogItem) personnel_sync.ChangeResults {
+
 	var results personnel_sync.ChangeResults
 	var wg sync.WaitGroup
 
@@ -144,16 +139,12 @@
 	return results
 }
 
-<<<<<<< HEAD
-func (w *WebHelpDesk) CreateUser(person personnel_sync.Person, counter *uint64, wg *sync.WaitGroup, eventLog chan<- personnel_sync.EventLogItem) {
-=======
 func (w *WebHelpDesk) CreateUser(
 	person personnel_sync.Person,
 	counter *uint64,
 	wg *sync.WaitGroup,
-	eventLog chan personnel_sync.EventLogItem,
-) {
->>>>>>> 3173c6ac
+	eventLog chan<- personnel_sync.EventLogItem) {
+
 	defer wg.Done()
 
 	newClient, err := getWebHelpDeskClientFromPerson(person)
@@ -188,16 +179,12 @@
 	atomic.AddUint64(counter, 1)
 }
 
-<<<<<<< HEAD
-func (w *WebHelpDesk) UpdateUser(person personnel_sync.Person, counter *uint64, wg *sync.WaitGroup, eventLog chan<- personnel_sync.EventLogItem) {
-=======
 func (w *WebHelpDesk) UpdateUser(
 	person personnel_sync.Person,
 	counter *uint64,
 	wg *sync.WaitGroup,
-	eventLog chan personnel_sync.EventLogItem,
-) {
->>>>>>> 3173c6ac
+	eventLog chan<- personnel_sync.EventLogItem) {
+
 	defer wg.Done()
 
 	newClient, err := getWebHelpDeskClientFromPerson(person)
